[package]
name = "winreg"
edition = "2018"
<<<<<<< HEAD
version = "0.52.0"
=======
version = "0.15.0"
>>>>>>> cb061808
authors = ["Igor Shaula <gentoo90@gmail.com>"]
license = "MIT"
description = "Rust bindings to MS Windows Registry API"
repository = "https://github.com/gentoo90/winreg-rs"
documentation = "https://docs.rs/winreg"
readme = "README.md"
keywords = ["Windows", "WinSDK", "Registry"]
categories = ["api-bindings", "os::windows-apis"]

[dependencies]
cfg-if = "1.0"
windows-sys = {version = "0.48.0", features = [
    "Win32_Foundation",
    "Win32_System_Time",
    "Win32_System_Registry",
    "Win32_Security",
    "Win32_Storage_FileSystem",
    "Win32_System_Diagnostics_Debug"
]}
chrono = { version = "0.4.6", optional = true }
serde = { version = "1", optional = true }

[dev-dependencies]
rand = "0.3"
tempfile = "~3.0"
serde_derive = "1"
serde_json = "1"
serde-transcode = "1"
serde_bytes = "0.11"

[features]
transactions = []
serialization-serde = ["transactions", "serde"]

[[example]]
name = "basic_usage"
required-features = ["chrono"]

[[example]]
name = "enum"

[[example]]
name = "load_app_key"

[[example]]
name = "transactions"
required-features = ["transactions"]

[[example]]
name = "serialization"
required-features = ["serialization-serde"]

[[example]]
name = "transacted_serialization"
required-features = ["serialization-serde"]

[[example]]
name = "reg2json"
required-features = ["serialization-serde"]

[[example]]
name = "map_key_serialization"
required-features = ["serialization-serde"]

[[example]]
name = "installed_apps"
required-features = ["serialization-serde"]

[package.metadata.docs.rs]
all-features = true
targets = ["x86_64-pc-windows-msvc", "i686-pc-windows-msvc"]<|MERGE_RESOLUTION|>--- conflicted
+++ resolved
@@ -1,11 +1,7 @@
 [package]
 name = "winreg"
 edition = "2018"
-<<<<<<< HEAD
-version = "0.52.0"
-=======
-version = "0.15.0"
->>>>>>> cb061808
+version = "0.53.0"
 authors = ["Igor Shaula <gentoo90@gmail.com>"]
 license = "MIT"
 description = "Rust bindings to MS Windows Registry API"
@@ -17,7 +13,7 @@
 
 [dependencies]
 cfg-if = "1.0"
-windows-sys = {version = "0.48.0", features = [
+windows-sys = {version = "0.48", features = [
     "Win32_Foundation",
     "Win32_System_Time",
     "Win32_System_Registry",
