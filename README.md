winreg
[![Github Actions][actions-image]][actions]
[![Winreg on crates.io][cratesio-image]][cratesio]
[![Winreg on docs.rs][docsrs-image]][docsrs]
======

[actions-image]: https://github.com/gentoo90/winreg-rs/actions/workflows/ci.yaml/badge.svg
[actions]: https://github.com/gentoo90/winreg-rs/actions
[cratesio-image]: https://img.shields.io/crates/v/winreg.svg
[cratesio]: https://crates.io/crates/winreg
[docsrs-image]: https://docs.rs/winreg/badge.svg
[docsrs]: https://docs.rs/winreg

Rust bindings to MS Windows Registry API. Work in progress.

Current features:
* Basic registry operations:
    * open/create/delete keys
    * load application hive from a file
    * read and write values
    * seamless conversion between `REG_*` types and rust primitives
        * `String` and `OsString` <= `REG_SZ`, `REG_EXPAND_SZ` or `REG_MULTI_SZ`
        * `String`, `&str`, `OsString`, `&OsStr` => `REG_SZ`
        * `Vec<String>`, `Vec<OsString>` <= `REG_MULTI_SZ`
        * `Vec<String>`, `Vec<&str>`, `Vec<OsString>`, `Vec<&OsStr>` => `REG_MULTI_SZ`
        * `u32` <=> `REG_DWORD`
        * `u64` <=> `REG_QWORD`
* Iteration through key names and through values
* Transactions
* Transacted serialization of rust types into/from registry (only primitives, structures and maps for now)

## Usage

### Basic usage

```toml
# Cargo.toml
[dependencies]
<<<<<<< HEAD
winreg = "0.50"
=======
winreg = "0.12"
>>>>>>> ab0995ed
```

```rust
use std::io;
use std::path::Path;
use winreg::enums::*;
use winreg::RegKey;

fn main() -> io::Result<()> {
    println!("Reading some system info...");
    let hklm = RegKey::predef(HKEY_LOCAL_MACHINE);
    let cur_ver = hklm.open_subkey("SOFTWARE\\Microsoft\\Windows\\CurrentVersion")?;
    let pf: String = cur_ver.get_value("ProgramFilesDir")?;
    let dp: String = cur_ver.get_value("DevicePath")?;
    println!("ProgramFiles = {}\nDevicePath = {}", pf, dp);
    let info = cur_ver.query_info()?;
    println!("info = {:?}", info);
    let mt = info.get_last_write_time_system();
    println!(
        "last_write_time as windows_sys::Win32::Foundation::SYSTEMTIME = {}-{:02}-{:02} {:02}:{:02}:{:02}",
        mt.wYear, mt.wMonth, mt.wDay, mt.wHour, mt.wMinute, mt.wSecond
    );

    // enable `chrono` feature on `winreg` to make this work
    // println!(
    //     "last_write_time as chrono::NaiveDateTime = {}",
    //     info.get_last_write_time_chrono()
    // );

    println!("And now lets write something...");
    let hkcu = RegKey::predef(HKEY_CURRENT_USER);
    let path = Path::new("Software").join("WinregRsExample1");
    let (key, disp) = hkcu.create_subkey(&path)?;

    match disp {
        REG_CREATED_NEW_KEY => println!("A new key has been created"),
        REG_OPENED_EXISTING_KEY => println!("An existing key has been opened"),
    }

    key.set_value("TestSZ", &"written by Rust")?;
    let sz_val: String = key.get_value("TestSZ")?;
    key.delete_value("TestSZ")?;
    println!("TestSZ = {}", sz_val);

    key.set_value("TestMultiSZ", &vec!["written", "by", "Rust"])?;
    let multi_sz_val: Vec<String> = key.get_value("TestMultiSZ")?;
    key.delete_value("TestMultiSZ")?;
    println!("TestMultiSZ = {:?}", multi_sz_val);

    key.set_value("TestDWORD", &1234567890u32)?;
    let dword_val: u32 = key.get_value("TestDWORD")?;
    println!("TestDWORD = {}", dword_val);

    key.set_value("TestQWORD", &1234567891011121314u64)?;
    let qword_val: u64 = key.get_value("TestQWORD")?;
    println!("TestQWORD = {}", qword_val);

    key.create_subkey("sub\\key")?;
    hkcu.delete_subkey_all(&path)?;

    println!("Trying to open nonexistent key...");
    hkcu.open_subkey(&path).unwrap_or_else(|e| match e.kind() {
        io::ErrorKind::NotFound => panic!("Key doesn't exist"),
        io::ErrorKind::PermissionDenied => panic!("Access denied"),
        _ => panic!("{:?}", e),
    });
    Ok(())
}
```

### Iterators

```rust
use std::io;
use winreg::RegKey;
use winreg::enums::*;

fn main() -> io::Result<()> {
    println!("File extensions, registered in system:");
    for i in RegKey::predef(HKEY_CLASSES_ROOT)
        .enum_keys().map(|x| x.unwrap())
        .filter(|x| x.starts_with("."))
    {
        println!("{}", i);
    }

    let system = RegKey::predef(HKEY_LOCAL_MACHINE)
        .open_subkey("HARDWARE\\DESCRIPTION\\System")?;
    for (name, value) in system.enum_values().map(|x| x.unwrap()) {
        println!("{} = {:?}", name, value);
    }

    Ok(())
}
```

### Transactions

```toml
# Cargo.toml
[dependencies]
<<<<<<< HEAD
winreg = { version = "0.50", features = ["transactions"] }
=======
winreg = { version = "0.12", features = ["transactions"] }
>>>>>>> ab0995ed
```

```rust
use std::io;
use winreg::RegKey;
use winreg::enums::*;
use winreg::transaction::Transaction;

fn main() -> io::Result<()> {
    let t = Transaction::new()?;
    let hkcu = RegKey::predef(HKEY_CURRENT_USER);
    let (key, _disp) = hkcu.create_subkey_transacted("Software\\RustTransaction", &t)?;
    key.set_value("TestQWORD", &1234567891011121314u64)?;
    key.set_value("TestDWORD", &1234567890u32)?;

    println!("Commit transaction? [y/N]:");
    let mut input = String::new();
    io::stdin().read_line(&mut input)?;
    input = input.trim_right().to_owned();
    if input == "y" || input == "Y" {
        t.commit()?;
        println!("Transaction committed.");
    }
    else {
        // this is optional, if transaction wasn't committed,
        // it will be rolled back on disposal
        t.rollback()?;

        println!("Transaction wasn't committed, it will be rolled back.");
    }

    Ok(())
}
```

### Serialization

```toml
# Cargo.toml
[dependencies]
<<<<<<< HEAD
winreg = { version = "0.50", features = ["serialization-serde"] }
=======
winreg = { version = "0.12", features = ["serialization-serde"] }
>>>>>>> ab0995ed
serde = "1"
serde_derive = "1"
```

```rust
use serde_derive::{Deserialize, Serialize};
use std::collections::HashMap;
use std::error::Error;
use winreg::enums::*;

#[derive(Debug, Serialize, Deserialize, PartialEq)]
struct Coords {
    x: u32,
    y: u32,
}

#[derive(Debug, Serialize, Deserialize, PartialEq)]
struct Size {
    w: u32,
    h: u32,
}

#[derive(Debug, Serialize, Deserialize, PartialEq)]
struct Rectangle {
    coords: Coords,
    size: Size,
}

#[derive(Debug, Serialize, Deserialize, PartialEq)]
struct Test {
    t_bool: bool,
    t_u8: u8,
    t_u16: u16,
    t_u32: u32,
    t_u64: u64,
    t_usize: usize,
    t_struct: Rectangle,
    t_map: HashMap<String, u32>,
    t_string: String,
    #[serde(rename = "")] // empty name becomes the (Default) value in the registry
    t_char: char,
    t_i8: i8,
    t_i16: i16,
    t_i32: i32,
    t_i64: i64,
    t_isize: isize,
    t_f64: f64,
    t_f32: f32,
}

fn main() -> Result<(), Box<dyn Error>> {
    let hkcu = winreg::RegKey::predef(HKEY_CURRENT_USER);
    let (key, _disp) = hkcu.create_subkey("Software\\RustEncode")?;

    let mut map = HashMap::new();
    map.insert("".to_owned(), 0); // empty name becomes the (Default) value in the registry
    map.insert("v1".to_owned(), 1);
    map.insert("v2".to_owned(), 2);
    map.insert("v3".to_owned(), 3);

    let v1 = Test {
        t_bool: false,
        t_u8: 127,
        t_u16: 32768,
        t_u32: 123_456_789,
        t_u64: 123_456_789_101_112,
        t_usize: 1_234_567_891,
        t_struct: Rectangle {
            coords: Coords { x: 55, y: 77 },
            size: Size { w: 500, h: 300 },
        },
        t_map: map,
        t_string: "test 123!".to_owned(),
        t_char: 'a',
        t_i8: -123,
        t_i16: -2049,
        t_i32: 20100,
        t_i64: -12_345_678_910,
        t_isize: -1_234_567_890,
        t_f64: -0.01,
        t_f32: 3.15,
    };

    key.encode(&v1)?;

    let v2: Test = key.decode()?;
    println!("Decoded {:?}", v2);

    println!("Equal to encoded: {:?}", v1 == v2);
    Ok(())
}
```<|MERGE_RESOLUTION|>--- conflicted
+++ resolved
@@ -36,11 +36,7 @@
 ```toml
 # Cargo.toml
 [dependencies]
-<<<<<<< HEAD
-winreg = "0.50"
-=======
-winreg = "0.12"
->>>>>>> ab0995ed
+winreg = "0.51"
 ```
 
 ```rust
@@ -142,11 +138,7 @@
 ```toml
 # Cargo.toml
 [dependencies]
-<<<<<<< HEAD
-winreg = { version = "0.50", features = ["transactions"] }
-=======
-winreg = { version = "0.12", features = ["transactions"] }
->>>>>>> ab0995ed
+winreg = { version = "0.51", features = ["transactions"] }
 ```
 
 ```rust
@@ -187,11 +179,7 @@
 ```toml
 # Cargo.toml
 [dependencies]
-<<<<<<< HEAD
-winreg = { version = "0.50", features = ["serialization-serde"] }
-=======
-winreg = { version = "0.12", features = ["serialization-serde"] }
->>>>>>> ab0995ed
+winreg = { version = "0.51", features = ["serialization-serde"] }
 serde = "1"
 serde_derive = "1"
 ```
