name: CI
on:
  - push
  - pull_request
  - workflow_dispatch
jobs:
  tests:
    name: CI
    runs-on: windows-latest
    strategy:
      fail-fast: false
      matrix:
        channel: [stable]
        target:
          - x86_64-pc-windows-msvc
          - x86_64-pc-windows-gnu
          - i686-pc-windows-msvc
          - i686-pc-windows-gnu
        include:
          - channel: stable
            target: x86_64-pc-windows-msvc
            lint: true
          - channel: '1.46'
            target: x86_64-pc-windows-msvc
            restrict_deps_versions: true
    env:
      RUST_BACKTRACE: full
    steps:
      - uses: actions/checkout@v2
      - name: Install rust-${{ matrix.channel }}
        uses: actions-rs/toolchain@v1
        with:
          toolchain: ${{ matrix.channel }}
          profile: minimal
          override: true
      - name: Cache cargo registry
        uses: actions/cache@v2
        continue-on-error: true
        with:
          path: |
            ~/.cargo/registry
            ~/.cargo/git
          key: ${{ runner.os }}-cargo-${{ matrix.channel }}
          restore-keys: |
            ${{ runner.os }}-cargo-${{ matrix.channel }}
      - name: Create Cargo.lock
        uses: actions-rs/cargo@v1
        with:
          command: generate-lockfile
      - name: Restrict iana-time-zone version
        if: matrix.restrict_deps_versions
        uses: actions-rs/cargo@v1
        with:
          command: update
          args: --package iana-time-zone --precise 0.1.54
      - name: Restrict js-sys version
        if: matrix.restrict_deps_versions
        uses: actions-rs/cargo@v1
        with:
          command: update
          args: --package js-sys --precise 0.3.50
      - name: Restrict wasm-bindgen version
        if: matrix.restrict_deps_versions
        uses: actions-rs/cargo@v1
        with:
          command: update
          args: --package wasm-bindgen --precise 0.2.84
      - name: Restrict serde_bytes version
        if: matrix.restrict_deps_versions
        uses: actions-rs/cargo@v1
        with:
          command: update
          args: --package serde_bytes --precise 0.11.10
      - name: Restrict serde_json version
        if: matrix.restrict_deps_versions
        uses: actions-rs/cargo@v1
        with:
          command: update
          args: --package serde_json --precise 1.0.72
      - name: Restrict serde version
        if: matrix.restrict_deps_versions
        uses: actions-rs/cargo@v1
        with:
          command: update
          args: --package serde --precise 1.0.156
      - name: Restrict serde_derive version
        if: matrix.restrict_deps_versions
        uses: actions-rs/cargo@v1
        with:
          command: update
          args: --package serde_derive --precise 1.0.156
      - name: Restrict chrono version
        if: matrix.restrict_deps_versions
        uses: actions-rs/cargo@v1
        with:
          command: update
          args: --package chrono --precise 0.4.24
      - name: Restrict quote version
        if: matrix.restrict_deps_versions
        uses: actions-rs/cargo@v1
        with:
          command: update
          args: --package quote --precise 1.0.30
      - name: Restrict proc-macro2 version
        if: matrix.restrict_deps_versions
        uses: actions-rs/cargo@v1
        with:
          command: update
          args: --package proc-macro2 --precise 1.0.65
      - name: Restrict windows-targets version
        if: matrix.restrict_deps_versions
        uses: actions-rs/cargo@v1
        with:
          command: update
          args: --package windows-targets:0.48.5 --precise 0.48.5
      - name: Restrict windows_x86_64_msvc version
        if: matrix.restrict_deps_versions
        uses: actions-rs/cargo@v1
        with:
          command: update
<<<<<<< HEAD
          args: --package windows_x86_64_msvc:0.48.5 --precise 0.48.5
=======
          args: --package ryu --precise 1.0.6
      - name: Restrict libc version
        if: matrix.restrict_deps_versions
        uses: actions-rs/cargo@v1
        with:
          command: update
          args: --package libc --precise 0.2.164
      - name: Restrict num-traits version
        if: matrix.restrict_deps_versions
        uses: actions-rs/cargo@v1
        with:
          command: update
          args: --package num-traits --precise 0.2.18
>>>>>>> cb061808
      - name: Check formatting
        if: matrix.lint
        uses: actions-rs/cargo@v1
        with:
          command: fmt
          args: --all -- --check
      - name: Lint
        if: matrix.lint
        uses: actions-rs/cargo@v1
        with:
          command: clippy
          args: --all-features --all-targets
      - name: Run tests (no features)
        uses: actions-rs/cargo@v1
        with:
          command: test
          args: --locked --release --no-fail-fast --no-default-features
      - name: Run tests (all features)
        uses: actions-rs/cargo@v1
        with:
          command: test
          args: --locked --release --no-fail-fast --all-features<|MERGE_RESOLUTION|>--- conflicted
+++ resolved
@@ -118,10 +118,7 @@
         uses: actions-rs/cargo@v1
         with:
           command: update
-<<<<<<< HEAD
           args: --package windows_x86_64_msvc:0.48.5 --precise 0.48.5
-=======
-          args: --package ryu --precise 1.0.6
       - name: Restrict libc version
         if: matrix.restrict_deps_versions
         uses: actions-rs/cargo@v1
@@ -134,7 +131,6 @@
         with:
           command: update
           args: --package num-traits --precise 0.2.18
->>>>>>> cb061808
       - name: Check formatting
         if: matrix.lint
         uses: actions-rs/cargo@v1
