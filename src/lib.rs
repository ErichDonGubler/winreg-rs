// Copyright 2023, Igor Shaula
// Licensed under the MIT License <LICENSE or
// http://opensource.org/licenses/MIT>. This file
// may not be copied, modified, or distributed
// except according to those terms.

//! Crate for accessing MS Windows registry
//!
//!## Usage
//!
//!### Basic usage
//!
//!```toml,ignore
//!# Cargo.toml
//![dependencies]
<<<<<<< HEAD
//!winreg = "0.51"
=======
//!winreg = "0.14"
>>>>>>> 4b0ba3e2
//!```
//!
//!```no_run
//!use std::io;
//!use std::path::Path;
//!use winreg::enums::*;
//!use winreg::RegKey;
//!
//!fn main() -> io::Result<()> {
//!    println!("Reading some system info...");
//!    let hklm = RegKey::predef(HKEY_LOCAL_MACHINE);
//!    let cur_ver = hklm.open_subkey("SOFTWARE\\Microsoft\\Windows\\CurrentVersion")?;
//!    let pf: String = cur_ver.get_value("ProgramFilesDir")?;
//!    let dp: String = cur_ver.get_value("DevicePath")?;
//!    println!("ProgramFiles = {}\nDevicePath = {}", pf, dp);
//!    let info = cur_ver.query_info()?;
//!    println!("info = {:?}", info);
//!    let mt = info.get_last_write_time_system();
//!    println!(
//!        "last_write_time as windows_sys::Win32::Foundation::SYSTEMTIME = {}-{:02}-{:02} {:02}:{:02}:{:02}",
//!        mt.wYear, mt.wMonth, mt.wDay, mt.wHour, mt.wMinute, mt.wSecond
//!    );
//!
//!    // enable `chrono` feature on `winreg` to make this work
//!    // println!(
//!    //     "last_write_time as chrono::NaiveDateTime = {}",
//!    //     info.get_last_write_time_chrono()
//!    // );
//!
//!    println!("And now lets write something...");
//!    let hkcu = RegKey::predef(HKEY_CURRENT_USER);
//!    let path = Path::new("Software").join("WinregRsExample1");
//!    let (key, disp) = hkcu.create_subkey(&path)?;
//!
//!    match disp {
//!        REG_CREATED_NEW_KEY => println!("A new key has been created"),
//!        REG_OPENED_EXISTING_KEY => println!("An existing key has been opened"),
//!    }
//!
//!    key.set_value("TestSZ", &"written by Rust")?;
//!    let sz_val: String = key.get_value("TestSZ")?;
//!    key.delete_value("TestSZ")?;
//!    println!("TestSZ = {}", sz_val);
//!
//!    key.set_value("TestMultiSZ", &vec!["written", "by", "Rust"])?;
//!    let multi_sz_val: Vec<String> = key.get_value("TestMultiSZ")?;
//!    key.delete_value("TestMultiSZ")?;
//!    println!("TestMultiSZ = {:?}", multi_sz_val);
//!
//!    key.set_value("TestDWORD", &1234567890u32)?;
//!    let dword_val: u32 = key.get_value("TestDWORD")?;
//!    println!("TestDWORD = {}", dword_val);
//!
//!    key.set_value("TestQWORD", &1234567891011121314u64)?;
//!    let qword_val: u64 = key.get_value("TestQWORD")?;
//!    println!("TestQWORD = {}", qword_val);
//!
//!    key.create_subkey("sub\\key")?;
//!    hkcu.delete_subkey_all(&path)?;
//!
//!    println!("Trying to open nonexistent key...");
//!    hkcu.open_subkey(&path).unwrap_or_else(|e| match e.kind() {
//!        io::ErrorKind::NotFound => panic!("Key doesn't exist"),
//!        io::ErrorKind::PermissionDenied => panic!("Access denied"),
//!        _ => panic!("{:?}", e),
//!    });
//!    Ok(())
//!}
//!```
//!
//!### Iterators
//!
//!```no_run
//!use std::io;
//!use winreg::RegKey;
//!use winreg::enums::*;
//!
//!fn main() -> io::Result<()> {
//!    println!("File extensions, registered in system:");
//!    for i in RegKey::predef(HKEY_CLASSES_ROOT)
//!        .enum_keys().map(|x| x.unwrap())
//!        .filter(|x| x.starts_with("."))
//!    {
//!        println!("{}", i);
//!    }
//!
//!    let system = RegKey::predef(HKEY_LOCAL_MACHINE)
//!        .open_subkey("HARDWARE\\DESCRIPTION\\System")?;
//!    for (name, value) in system.enum_values().map(|x| x.unwrap()) {
//!        println!("{} = {:?}", name, value);
//!    }
//!
//!    Ok(())
//!}
//!```
//!
cfg_if::cfg_if! {
    if #[cfg(not(windows))] {
        compile_error!("OS not supported. if your application is multi-platform, use `[target.'cfg(windows)'.dependencies] winreg = \"...\"`");
    } else {
        pub use crate::reg_key::{EnumKeys, EnumValues, RegKey, HKEY};
        pub use crate::reg_key_metadata::RegKeyMetadata;
        pub use crate::reg_value::RegValue;

        mod common;
        #[cfg(feature = "serialization-serde")]
        pub mod decoder;
        #[cfg(feature = "serialization-serde")]
        pub mod encoder;
        pub mod enums;
        pub mod reg_key;
        pub mod reg_key_metadata;
        pub mod reg_value;
        #[cfg(feature = "transactions")]
        pub mod transaction;
        pub mod types;
    }
}<|MERGE_RESOLUTION|>--- conflicted
+++ resolved
@@ -13,11 +13,7 @@
 //!```toml,ignore
 //!# Cargo.toml
 //![dependencies]
-<<<<<<< HEAD
-//!winreg = "0.51"
-=======
-//!winreg = "0.14"
->>>>>>> 4b0ba3e2
+//!winreg = "0.52"
 //!```
 //!
 //!```no_run
