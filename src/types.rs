// Copyright 2023, Igor Shaula
// Licensed under the MIT License <LICENSE or
// http://opensource.org/licenses/MIT>. This file
// may not be copied, modified, or distributed
// except according to those terms.

//! Traits for loading/saving Registry values
use crate::common::*;
use crate::enums::*;
use crate::RegValue;
use std::convert::TryInto;
use std::ffi::{OsStr, OsString};
use std::io;
use std::os::windows::ffi::OsStringExt;
use std::slice;
use windows_sys::Win32::Foundation;

/// A trait for types that can be loaded from registry values.
///
/// **NOTE:** Uses `from_utf16_lossy` when converting to `String`.
///
/// **NOTE:** When converting to `String` or `OsString`, trailing `NULL` characters are trimmed
/// and line separating `NULL` characters in `REG_MULTI_SZ` are replaced by `\n`
/// effectively representing the value as a multiline string.
/// When converting to `Vec<String>` or `Vec<OsString>` `NULL` is used as a strings separator.
pub trait FromRegValue: Sized {
    fn from_reg_value(val: &RegValue) -> io::Result<Self>;
}

impl FromRegValue for String {
    fn from_reg_value(val: &RegValue) -> io::Result<String> {
        match val.vtype {
            REG_SZ | REG_EXPAND_SZ | REG_MULTI_SZ => {
                let words = unsafe {
                    #[allow(clippy::cast_ptr_alignment)]
                    slice::from_raw_parts(val.bytes.as_ptr() as *const u16, val.bytes.len() / 2)
                };
                let mut s = String::from_utf16_lossy(words);
                while s.ends_with('\u{0}') {
                    s.pop();
                }
                if val.vtype == REG_MULTI_SZ {
                    return Ok(s.replace('\u{0}', "\n"));
                }
                Ok(s)
            }
            _ => werr!(Foundation::ERROR_BAD_FILE_TYPE),
        }
    }
}

impl FromRegValue for Vec<String> {
    fn from_reg_value(val: &RegValue) -> io::Result<Vec<String>> {
        match val.vtype {
            REG_MULTI_SZ => {
                let words = unsafe {
                    slice::from_raw_parts(val.bytes.as_ptr() as *const u16, val.bytes.len() / 2)
                };
                let mut s = String::from_utf16_lossy(words);
                while s.ends_with('\u{0}') {
                    s.pop();
                }
                let v: Vec<String> = s.split('\u{0}').map(|x| x.to_owned()).collect();
                Ok(v)
            }
            _ => werr!(Foundation::ERROR_BAD_FILE_TYPE),
        }
    }
}

impl FromRegValue for OsString {
    fn from_reg_value(val: &RegValue) -> io::Result<OsString> {
        match val.vtype {
            REG_SZ | REG_EXPAND_SZ | REG_MULTI_SZ => {
                let mut words = unsafe {
                    #[allow(clippy::cast_ptr_alignment)]
                    slice::from_raw_parts(val.bytes.as_ptr() as *const u16, val.bytes.len() / 2)
                };
                while let Some(0) = words.last() {
                    words = &words[0..words.len() - 1];
                }
                let s = OsString::from_wide(words);
                Ok(s)
            }
            _ => werr!(Foundation::ERROR_BAD_FILE_TYPE),
        }
    }
}

impl FromRegValue for Vec<OsString> {
    fn from_reg_value(val: &RegValue) -> io::Result<Vec<OsString>> {
        match val.vtype {
            REG_MULTI_SZ => {
                let mut words = unsafe {
                    slice::from_raw_parts(val.bytes.as_ptr() as *const u16, val.bytes.len() / 2)
                };
                while let Some(0) = words.last() {
                    words = &words[0..words.len() - 1];
                }
                let v: Vec<OsString> = words
                    .split(|ch| *ch == 0u16)
                    .map(OsString::from_wide)
                    .collect();
                Ok(v)
            }
            _ => werr!(Foundation::ERROR_BAD_FILE_TYPE),
        }
    }
}

macro_rules! try_from_reg_value_int {
    ($val:expr, $map:expr) => {
        $val.bytes
            .as_slice()
            .try_into()
            .map($map)
            .map_err(|_| io::Error::from_raw_os_error(winerror::ERROR_INVALID_DATA as i32))
    };
}

impl FromRegValue for u32 {
    fn from_reg_value(val: &RegValue) -> io::Result<u32> {
        match val.vtype {
<<<<<<< HEAD
            #[allow(clippy::cast_ptr_alignment)]
            REG_DWORD => Ok(unsafe { *(val.bytes.as_ptr() as *const u32) }),
            _ => werr!(Foundation::ERROR_BAD_FILE_TYPE),
=======
            REG_DWORD => try_from_reg_value_int!(val, u32::from_ne_bytes),
            REG_DWORD_BIG_ENDIAN => try_from_reg_value_int!(val, u32::from_be_bytes),
            _ => werr!(winerror::ERROR_BAD_FILE_TYPE),
>>>>>>> 4b0ba3e2
        }
    }
}

impl FromRegValue for u64 {
    fn from_reg_value(val: &RegValue) -> io::Result<u64> {
        match val.vtype {
<<<<<<< HEAD
            #[allow(clippy::cast_ptr_alignment)]
            REG_QWORD => Ok(unsafe { *(val.bytes.as_ptr() as *const u64) }),
            _ => werr!(Foundation::ERROR_BAD_FILE_TYPE),
=======
            REG_QWORD => try_from_reg_value_int!(val, u64::from_ne_bytes),
            _ => werr!(winerror::ERROR_BAD_FILE_TYPE),
>>>>>>> 4b0ba3e2
        }
    }
}

/// A trait for types that can be written into registry values.
///
/// **NOTE:** Adds trailing `NULL` character to `str`, `String`, `OsStr` and `OsString` values
pub trait ToRegValue {
    fn to_reg_value(&self) -> RegValue;
}

macro_rules! to_reg_value_sz {
    ($t:ty$(, $l:lifetime)*) => {
        impl<$($l,)*> ToRegValue for $t {
            fn to_reg_value(&self) -> RegValue {
                RegValue {
                    bytes: v16_to_v8(&to_utf16(self)),
                    vtype: REG_SZ,
                }
            }
        }
    }
}

to_reg_value_sz!(String);
to_reg_value_sz!(&'a str, 'a);
to_reg_value_sz!(OsString);
to_reg_value_sz!(&'a OsStr, 'a);

macro_rules! to_reg_value_multi_sz {
    ($t:ty$(, $l:lifetime)*) => {
        impl<$($l,)*> ToRegValue for Vec<$t> {
            fn to_reg_value(&self) -> RegValue {
                let mut os_strings = self
                    .into_iter()
                    .map(to_utf16)
                    .collect::<Vec<_>>()
                    .concat();
                os_strings.push(0);
                RegValue {
                    bytes: v16_to_v8(&os_strings),
                    vtype: REG_MULTI_SZ,
                }
            }
        }
    }
}

to_reg_value_multi_sz!(String);
to_reg_value_multi_sz!(&'a str, 'a);
to_reg_value_multi_sz!(OsString);
to_reg_value_multi_sz!(&'a OsStr, 'a);

impl ToRegValue for u32 {
    fn to_reg_value(&self) -> RegValue {
        let bytes: Vec<u8> =
            unsafe { slice::from_raw_parts((self as *const u32) as *const u8, 4).to_vec() };
        RegValue {
            bytes,
            vtype: REG_DWORD,
        }
    }
}

impl ToRegValue for u64 {
    fn to_reg_value(&self) -> RegValue {
        let bytes: Vec<u8> =
            unsafe { slice::from_raw_parts((self as *const u64) as *const u8, 8).to_vec() };
        RegValue {
            bytes,
            vtype: REG_QWORD,
        }
    }
}<|MERGE_RESOLUTION|>--- conflicted
+++ resolved
@@ -114,22 +114,16 @@
             .as_slice()
             .try_into()
             .map($map)
-            .map_err(|_| io::Error::from_raw_os_error(winerror::ERROR_INVALID_DATA as i32))
+            .map_err(|_| io::Error::from_raw_os_error(Foundation::ERROR_INVALID_DATA as i32))
     };
 }
 
 impl FromRegValue for u32 {
     fn from_reg_value(val: &RegValue) -> io::Result<u32> {
         match val.vtype {
-<<<<<<< HEAD
-            #[allow(clippy::cast_ptr_alignment)]
-            REG_DWORD => Ok(unsafe { *(val.bytes.as_ptr() as *const u32) }),
-            _ => werr!(Foundation::ERROR_BAD_FILE_TYPE),
-=======
             REG_DWORD => try_from_reg_value_int!(val, u32::from_ne_bytes),
             REG_DWORD_BIG_ENDIAN => try_from_reg_value_int!(val, u32::from_be_bytes),
-            _ => werr!(winerror::ERROR_BAD_FILE_TYPE),
->>>>>>> 4b0ba3e2
+            _ => werr!(Foundation::ERROR_BAD_FILE_TYPE),
         }
     }
 }
@@ -137,14 +131,8 @@
 impl FromRegValue for u64 {
     fn from_reg_value(val: &RegValue) -> io::Result<u64> {
         match val.vtype {
-<<<<<<< HEAD
-            #[allow(clippy::cast_ptr_alignment)]
-            REG_QWORD => Ok(unsafe { *(val.bytes.as_ptr() as *const u64) }),
-            _ => werr!(Foundation::ERROR_BAD_FILE_TYPE),
-=======
             REG_QWORD => try_from_reg_value_int!(val, u64::from_ne_bytes),
-            _ => werr!(winerror::ERROR_BAD_FILE_TYPE),
->>>>>>> 4b0ba3e2
+            _ => werr!(Foundation::ERROR_BAD_FILE_TYPE),
         }
     }
 }
